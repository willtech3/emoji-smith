--- conflicted
+++ resolved
@@ -24,13 +24,9 @@
         prompt = spec.to_prompt()
         assert "cartoon" in prompt
 
-<<<<<<< HEAD
+     
     def test_emoji_specification_missing_fields_raise_error(self) -> None:
-        with pytest.raises(ValueError):
-=======
-    def test_requires_fields(self) -> None:
         with pytest.raises(ValidationError):
->>>>>>> 4b1d4818
             EmojiSpecification(context="", description="desc")
         with pytest.raises(ValidationError):
             EmojiSpecification(context="ctx", description="")